--- conflicted
+++ resolved
@@ -25,19 +25,12 @@
 
 # Volume mounts - shared between all tasks
 # NOTE: Change this to your working directory: /path/to/working_dir/
-<<<<<<< HEAD
 # NOTE: Change this to your working directory: /path/to/working_dir/
 current_path = "C:/Users/gabjj/Desktop/Education/MITB/CS611/project/fx-ml-pipeline"
 MOUNTS = [    
     Mount(source=f'{current_path}/data_clean', target='/data_clean', type='bind'),
     Mount(source=f'{current_path}/src_clean', target='/app/src_clean', type='bind'),
     Mount(source=f'{current_path}/models', target='/data_clean/models', type='bind'),
-=======
-MOUNTS = [
-    Mount(source='/path/to/working_dir/fx-ml-pipeline/data_clean', target='/data_clean', type='bind'),
-    Mount(source='/path/to/working_dir/fx-ml-pipeline/src_clean', target='/app/src_clean', type='bind'),
-    Mount(source='/path/to/working_dir/fx-ml-pipeline/data_clean/models', target='/data_clean/models', type='bind'),
->>>>>>> 02685e6a
 ]
 
 # Path is based on MOUNTS as we are using DockerOperator
